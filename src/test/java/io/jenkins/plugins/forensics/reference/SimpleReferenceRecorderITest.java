package io.jenkins.plugins.forensics.reference;

import org.apache.commons.lang3.StringUtils;
import org.junit.jupiter.api.Test;
import org.junit.jupiter.params.ParameterizedTest;
import org.junit.jupiter.params.provider.ValueSource;
import org.junitpioneer.jupiter.Issue;

import edu.hm.hafner.util.FilteredLog;

<<<<<<< HEAD
import org.jenkinsci.plugins.workflow.cps.CpsFlowDefinition;
import org.jenkinsci.plugins.workflow.job.WorkflowJob;
import hudson.model.Descriptor;
=======
import java.util.Arrays;
import java.util.Optional;
import java.util.StringJoiner;

>>>>>>> 6ee87154
import hudson.model.FreeStyleProject;
import hudson.model.Result;
import hudson.model.Run;

import io.jenkins.plugins.util.IntegrationTestWithJenkinsPerSuite;

import static org.assertj.core.api.Assertions.*;

/**
 * Tests the class {@link SimpleReferenceRecorder}.
 *
 * @author Ullrich Hafner
 */
class SimpleReferenceRecorderITest extends IntegrationTestWithJenkinsPerSuite {
    @Test
    void shouldReportErrorBecauseReferenceJobIsUndefinedAndNoBuildsInSameSob() {
        var job = createJob(StringUtils.EMPTY);

        Run<?, ?> build = buildSuccessfully(job);

        assertThat(findReferenceBuild(build)).isEmpty();
        assertThat(getConsoleLog(build))
                .contains("No completed build found for reference job '" + job.getDisplayName());
    }

    @Test
    void shouldUseSameJobWhenNoReferenceJobIsDefined() {
        var job = createJob(StringUtils.EMPTY);

        Run<?, ?> referenceBuild = buildSuccessfully(job);

        Run<?, ?> build = buildSuccessfully(job);

        assertThat(findReferenceBuild(build)).contains(referenceBuild);
        assertThat(getConsoleLog(build))
                .contains("No reference job configured",
                        "Falling back to current job",
                        "Found last completed build '#1' of reference job",
                        "-> Build '#1' has a result SUCCESS");
    }

    @Test
    void shouldFindReferenceBuildOfSelectedReferenceJob() {
        var reference = createFreeStyleProject();
        Run<?, ?> baseline = buildSuccessfully(reference);

        var job = createJob(reference.getName());
        Run<?, ?> current = buildSuccessfully(job);

        assertThat(findReferenceBuild(current)).contains(baseline);
    }

    /** Uses the latest of two builds as reference build. */
    @Test
    void shouldUseLatestReferenceBuild() {
        var reference = createFreeStyleProject();
        buildSuccessfully(reference); // the first build is ignored
        Run<?, ?> baseline = buildSuccessfully(reference);

        var job = createJob(reference.getName());
        Run<?, ?> current = buildSuccessfully(job);

        assertThat(findReferenceBuild(current)).contains(baseline);
    }

    @Test
    void shouldFindNoReferenceBuildBecauseNoBuildHasBeenCompletedYet() {
        var reference = createFreeStyleProject();

        var job = createJob(reference.getName());
        Run<?, ?> current = buildSuccessfully(job);

        assertThat(findReferenceBuild(current)).isEmpty();
        assertThat(getConsoleLog(current)).contains("No completed build found");
    }

    @ParameterizedTest(name = "[{index}] Required result: \"{0}\"")
    @ValueSource(strings = {"SUCCESS", "UNSTABLE", ""})
    @Issue("JENKINS-72015")
<<<<<<< HEAD
    void shouldSkipFailedBuildsIfResultIsWorseThanRequired(final String requiredResult) throws Descriptor.FormException {
        WorkflowJob reference = createPipeline();
        reference.setDefinition(new CpsFlowDefinition(
                "node {\n"
                        + "brokenCommand()\n"
                        + " }\n", true));
=======
    void shouldSkipFailedBuildsIfResultIsWorseThanRequired(final String requiredResult) {
        var reference = createPipeline();
        reference.setDefinition(createPipelineScript(
                """
                node {
                    brokenCommand()
                }
                """));
>>>>>>> 6ee87154
        buildWithResult(reference, Result.FAILURE);

        var job = createPipeline();
        String script;
        if (StringUtils.isBlank(requiredResult)) {
            script = "node {\n"
                    + discoverReferenceJob(reference.getName())
                    + " }\n";
        }
        else {
            script = "node {\n"
                    + discoverReferenceJob(reference.getName(), "requiredResult: '%s'".formatted(requiredResult))
                    + " }\n";
        }
        job.setDefinition(createPipelineScript(script));

        Run<?, ?> current = buildSuccessfully(job);

        assertThat(findReferenceBuild(current)).isEmpty();
        assertThat(getConsoleLog(current)).contains(
                "-> ignoring reference build '#1' or one of its predecessors since none have a result of %s or better".formatted(
                        StringUtils.defaultIfBlank(requiredResult, "UNSTABLE")));
    }

    @Test
    @Issue("JENKINS-73380")
<<<<<<< HEAD
    void shouldOverwriteReferenceBuild() throws Descriptor.FormException {
        WorkflowJob reference = createPipeline();
        reference.setDefinition(new CpsFlowDefinition(
                "node {\n"
                        + "echo 'Hello Job'\n"
                        + " }\n", true));
=======
    void shouldOverwriteReferenceBuild() {
        var reference = createPipeline();
        reference.setDefinition(createPipelineScript(
                """
                node {
                    echo 'Hello Job'
                }
                """));
>>>>>>> 6ee87154
        Run<?, ?> baseline = buildWithResult(reference, Result.SUCCESS);

        var job = createPipeline();
        var script = "node {\n"
                    + discoverReferenceJob(reference.getName())
                    + discoverReferenceJob(reference.getName())
                    + " }\n";
        job.setDefinition(createPipelineScript(script));

        Run<?, ?> current = buildSuccessfully(job);

        assertThat(findReferenceBuild(current)).contains(baseline);
        assertThat(getConsoleLog(current)).contains(
                "[-ERROR-] Replaced existing reference build, this typically indicates a misconfiguration as the reference should be constant");
    }

    private String discoverReferenceJob(final String referenceJobName, final String... arguments) {
        var joiner = new StringJoiner(", ", ", ", "").setEmptyValue("");
        Arrays.stream(arguments).forEach(joiner::add);
        return "discoverReferenceBuild(referenceJob: '%s'%s)%n".formatted(referenceJobName, joiner);
    }

    private Optional<Run<?, ?>> findReferenceBuild(final Run<?, ?> current) {
        var referenceFinder = new ReferenceFinder();
        return referenceFinder.findReference(current, new FilteredLog("LOG"));
    }

    private FreeStyleProject createJob(final String referenceJobName) {
        var job = createFreeStyleProject();
        var referenceRecorder = new SimpleReferenceRecorder();
        referenceRecorder.setReferenceJob(referenceJobName);
        job.getPublishersList().add(referenceRecorder);
        return job;
    }
}<|MERGE_RESOLUTION|>--- conflicted
+++ resolved
@@ -8,16 +8,10 @@
 
 import edu.hm.hafner.util.FilteredLog;
 
-<<<<<<< HEAD
-import org.jenkinsci.plugins.workflow.cps.CpsFlowDefinition;
-import org.jenkinsci.plugins.workflow.job.WorkflowJob;
-import hudson.model.Descriptor;
-=======
 import java.util.Arrays;
 import java.util.Optional;
 import java.util.StringJoiner;
 
->>>>>>> 6ee87154
 import hudson.model.FreeStyleProject;
 import hudson.model.Result;
 import hudson.model.Run;
@@ -97,14 +91,6 @@
     @ParameterizedTest(name = "[{index}] Required result: \"{0}\"")
     @ValueSource(strings = {"SUCCESS", "UNSTABLE", ""})
     @Issue("JENKINS-72015")
-<<<<<<< HEAD
-    void shouldSkipFailedBuildsIfResultIsWorseThanRequired(final String requiredResult) throws Descriptor.FormException {
-        WorkflowJob reference = createPipeline();
-        reference.setDefinition(new CpsFlowDefinition(
-                "node {\n"
-                        + "brokenCommand()\n"
-                        + " }\n", true));
-=======
     void shouldSkipFailedBuildsIfResultIsWorseThanRequired(final String requiredResult) {
         var reference = createPipeline();
         reference.setDefinition(createPipelineScript(
@@ -113,7 +99,6 @@
                     brokenCommand()
                 }
                 """));
->>>>>>> 6ee87154
         buildWithResult(reference, Result.FAILURE);
 
         var job = createPipeline();
@@ -140,14 +125,6 @@
 
     @Test
     @Issue("JENKINS-73380")
-<<<<<<< HEAD
-    void shouldOverwriteReferenceBuild() throws Descriptor.FormException {
-        WorkflowJob reference = createPipeline();
-        reference.setDefinition(new CpsFlowDefinition(
-                "node {\n"
-                        + "echo 'Hello Job'\n"
-                        + " }\n", true));
-=======
     void shouldOverwriteReferenceBuild() {
         var reference = createPipeline();
         reference.setDefinition(createPipelineScript(
@@ -156,7 +133,6 @@
                     echo 'Hello Job'
                 }
                 """));
->>>>>>> 6ee87154
         Run<?, ?> baseline = buildWithResult(reference, Result.SUCCESS);
 
         var job = createPipeline();

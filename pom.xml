--- conflicted
+++ resolved
@@ -17,8 +17,6 @@
   <name>Forensics API Plugin</name>
   <description>Defines an API for Jenkins to mine and analyze data from a source code repository.</description>
   <url>https://github.com/jenkinsci/forensics-api-plugin</url>
-<<<<<<< HEAD
-=======
 
   <properties>
     <revision>2.4.0</revision>
@@ -27,11 +25,10 @@
     <module.name>${project.groupId}.forensics.api</module.name>
 
     <!-- Library Dependencies Versions -->
-    <testcontainers.version>1.19.4</testcontainers.version>
+    <testcontainers.version>1.19.3</testcontainers.version>
 
   </properties>
 
->>>>>>> c7a14f9e
   <licenses>
     <license>
       <name>MIT license</name>
@@ -61,7 +58,7 @@
     <module.name>${project.groupId}.forensics.api</module.name>
 
     <!-- Library Dependencies Versions -->
-    <testcontainers.version>1.19.3</testcontainers.version>
+    <testcontainers.version>1.19.4</testcontainers.version>
 
   </properties>
 
